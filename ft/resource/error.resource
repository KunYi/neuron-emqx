--- conflicted
+++ resolved
@@ -18,11 +18,9 @@
 ${NEU_ERR_COMMAND_EXECUTION_FAILED}             1014
 ${NEU_ERR_IP_ADDRESS_INVALID}                   1015
 ${NEU_ERR_IP_ADDRESS_IN_USE}                    1016
-<<<<<<< HEAD
 ${NEU_ERR_INVALID_USER}                         1017
 ${NEU_ERR_INVALID_PASSWORD}                     1018
-=======
->>>>>>> 3f30f4ff
+
 
 ${NEU_ERR_NODE_EXIST}                           2002
 ${NEU_ERR_NODE_NOT_EXIST}                       2003
