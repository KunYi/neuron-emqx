--- conflicted
+++ resolved
@@ -227,14 +227,6 @@
 
     adapter->control_io = neu_event_add_io(adapter->events, param);
 
-<<<<<<< HEAD
-=======
-    start_log_level_timer(adapter);
-
-    nlog_notice("Success to create adapter: %s, fd: %d", adapter->name,
-                adapter->control_fd);
-
->>>>>>> 6ece9775
     adapter_storage_state(adapter->name, adapter->state);
 
     if (init_rv != 0) {
@@ -246,12 +238,7 @@
         } else {
             neu_event_del_io(adapter->events, adapter->trans_data_io);
         }
-<<<<<<< HEAD
-        neu_event_del_io(adapter->events, adapter->nng_io);
-=======
-        stop_log_level_timer(adapter);
         neu_event_del_io(adapter->events, adapter->control_io);
->>>>>>> 6ece9775
 
         neu_adapter_destroy(adapter);
         return NULL;
@@ -1138,10 +1125,6 @@
     case NEU_REQ_UPDATE_LOG_LEVEL: {
         neu_resp_error_t error = { 0 };
 
-        struct timeval tv = { 0 };
-        gettimeofday(&tv, NULL);
-        adapter->timestamp_lev = tv.tv_sec;
-
         neu_msg_exchange(header);
         header->type = NEU_RESP_ERROR;
         reply(adapter, header, &error);
@@ -1321,9 +1304,9 @@
     neu_node_state_t     state  = { 0 };
     neu_plugin_common_t *common = neu_plugin_to_plugin_common(adapter->plugin);
 
-    state.link      = common->link_state;
-    state.running   = adapter->state;
-    state.log_level = common->log_level;
+    state.link    = common->link_state;
+    state.running = adapter->state;
+    strcpy(state.log_level, common->log_level);
 
     return state;
 }
@@ -1494,34 +1477,7 @@
     }
 }
 
-<<<<<<< HEAD
-void *neu_msg_gen(neu_reqresp_head_t *header, void *data)
-=======
-static int level_check(void *usr_data)
-{
-    neu_adapter_t *adapter = (neu_adapter_t *) usr_data;
-
-    if (0 != adapter->timestamp_lev) {
-        struct timeval   tv      = { 0 };
-        int64_t          diff    = 0;
-        int64_t          delay_s = 600;
-        zlog_category_t *ct      = zlog_get_category(adapter->name);
-
-        gettimeofday(&tv, NULL);
-        diff = tv.tv_sec - adapter->timestamp_lev;
-        if (delay_s <= diff) {
-            int ret = zlog_level_switch(ct, default_log_level);
-            if (0 != ret) {
-                nlog_error("Modify default log level fail, ret:%d", ret);
-            }
-        }
-    }
-
-    return 0;
-}
-
 void neu_msg_gen(neu_reqresp_head_t *header, void *data)
->>>>>>> 6ece9775
 {
     size_t data_size = 0;
 
